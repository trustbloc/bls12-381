--- conflicted
+++ resolved
@@ -29,7 +29,6 @@
 	return g.MulScalar(&PointG2{}, g.one(), k)
 }
 
-<<<<<<< HEAD
 func (g *G2) randCorrect() *PointG2 {
 	k, err := rand.Int(rand.Reader, q)
 	if err != nil {
@@ -48,8 +47,6 @@
 	return g.Zero()
 }
 
-=======
->>>>>>> 575f0165
 func TestG2Serialization(t *testing.T) {
 	var err error
 	g2 := NewG2()
@@ -368,6 +365,17 @@
 	}
 }
 
+func TestClearCofactor(t *testing.T) {
+	g2 := NewG2()
+	for i := 0; i < fuz; i++ {
+		a := g2.rand()
+		g2.ClearCofactor(a)
+		if !g2.InCorrectSubgroup(a) {
+			t.Fatal("clear cofactor failed")
+		}
+	}
+}
+
 func TestG2MapToCurve(t *testing.T) {
 	for i, v := range []struct {
 		u        []byte
@@ -438,20 +446,6 @@
 		if !bytes.Equal(g.ToBytes(p0), v.expected) {
 			t.Fatal("map to curve fails", i)
 		}
-<<<<<<< HEAD
-	}
-}
-
-func TestClearCofactor(t *testing.T) {
-	g2 := NewG2()
-	for i := 0; i < fuz; i++ {
-		a := g2.rand()
-		g2.ClearCofactor(a)
-		if !g2.InCorrectSubgroup(a) {
-			t.Fatal("clear cofactor failed")
-		}
-=======
->>>>>>> 575f0165
 	}
 }
 
