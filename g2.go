package bls12381

import (
	"fmt"
	"math"
	"math/big"
)

// PointG2 is type for point in G2.
// PointG2 is both used for Affine and Jacobian point representation.
// If z is equal to one the point is accounted as in affine form.
type PointG2 [3]fe2

// Set copies valeus of one point to another.
func (p *PointG2) Set(p2 *PointG2) *PointG2 {
	p[0][0].set(&p2[0][0])
	p[1][1].set(&p2[1][1])
	p[2][0].set(&p2[2][0])
	p[0][1].set(&p2[0][1])
	p[1][0].set(&p2[1][0])
	p[2][1].set(&p2[2][1])
	return p
}

type tempG2 struct {
	t [9]*fe2
}

// G2 is struct for G2 group.
type G2 struct {
	f *fp2
	tempG2
}

// NewG2 constructs a new G2 instance.
func NewG2() *G2 {
	return newG2(nil)
}

func newG2(f *fp2) *G2 {
	cfgArch()
	if f == nil {
		f = newFp2()
	}
	t := newTempG2()
	return &G2{f, t}
}

func newTempG2() tempG2 {
	t := [9]*fe2{}
	for i := 0; i < 9; i++ {
		t[i] = &fe2{}
	}
	return tempG2{t}
}

// Q returns group order in big.Int.
func (g *G2) Q() *big.Int {
	return new(big.Int).Set(q)
}

// FromUncompressed expects byte slice larger than 192 bytes and given bytes returns a new point in G2.
// Serialization rules are in line with zcash library. See below for details.
// https://github.com/zcash/librustzcash/blob/master/pairing/src/bls12_381/README.md#serialization
// https://docs.rs/bls12_381/0.1.1/bls12_381/notes/serialization/index.html
func (g *G2) FromUncompressed(uncompressed []byte) (*PointG2, error) {
	if len(uncompressed) < 192 {
		return nil, fmt.Errorf("input string should be equal or larger than 192")
	}
	var in [192]byte
	copy(in[:], uncompressed[:192])
	if in[0]&(1<<7) != 0 {
		return nil, fmt.Errorf("compression flag should be zero")
	}
	if in[0]&(1<<5) != 0 {
		return nil, fmt.Errorf("sort flag should be zero")
	}
	if in[0]&(1<<6) != 0 {
		for i, v := range in {
			if (i == 0 && v != 0x40) || (i != 0 && v != 0x00) {
				return nil, fmt.Errorf("input string should be zero when infinity flag is set")
			}
		}
		return g.Zero(), nil
	}
	in[0] &= 0x1f
	x, err := g.f.fromBytes(in[:96])
	if err != nil {
		return nil, err
	}
	y, err := g.f.fromBytes(in[96:])
	if err != nil {
		return nil, err
	}
	z := g.f.one()
	p := &PointG2{*x, *y, *z}
	if !g.IsOnCurve(p) {
		return nil, fmt.Errorf("point is not on curve")
	}
	if !g.InCorrectSubgroup(p) {
		return nil, fmt.Errorf("point is not on correct subgroup")
	}
	return p, nil
}

// ToUncompressed given a G2 point returns bytes in uncompressed (x, y) form of the point.
// Serialization rules are in line with zcash library. See below for details.
// https://github.com/zcash/librustzcash/blob/master/pairing/src/bls12_381/README.md#serialization
// https://docs.rs/bls12_381/0.1.1/bls12_381/notes/serialization/index.html
func (g *G2) ToUncompressed(p *PointG2) []byte {
	out := make([]byte, 192)
	g.Affine(p)
	if g.IsZero(p) {
		out[0] |= 1 << 6
		return out
	}
	copy(out[:96], g.f.toBytes(&p[0]))
	copy(out[96:], g.f.toBytes(&p[1]))
	return out
}

// FromCompressed expects byte slice larger than 96 bytes and given bytes returns a new point in G2.
// Serialization rules are in line with zcash library. See below for details.
// https://github.com/zcash/librustzcash/blob/master/pairing/src/bls12_381/README.md#serialization
// https://docs.rs/bls12_381/0.1.1/bls12_381/notes/serialization/index.html
func (g *G2) FromCompressed(compressed []byte) (*PointG2, error) {
	if len(compressed) < 96 {
		return nil, fmt.Errorf("input string should be equal or larger than 96")
	}
	var in [96]byte
	copy(in[:], compressed[:])
	if in[0]&(1<<7) == 0 {
		return nil, fmt.Errorf("bad compression")
	}
	if in[0]&(1<<6) != 0 {
		// in[0] == (1 << 6) + (1 << 7)
		for i, v := range in {
			if (i == 0 && v != 0xc0) || (i != 0 && v != 0x00) {
				return nil, fmt.Errorf("input string should be zero when infinity flag is set")
			}
		}
		return g.Zero(), nil
	}
	a := in[0]&(1<<5) != 0
	in[0] &= 0x1f
	x, err := g.f.fromBytes(in[:])
	if err != nil {
		return nil, err
	}
	// solve curve equation
	y := &fe2{}
	g.f.square(y, x)
	g.f.mul(y, y, x)
	g.f.add(y, y, b2)
	if ok := g.f.sqrt(y, y); !ok {
		return nil, fmt.Errorf("point is not on curve")
	}
	if y.signBE() == a {
		g.f.neg(y, y)
	}
	z := g.f.one()
	p := &PointG2{*x, *y, *z}
	if !g.InCorrectSubgroup(p) {
		return nil, fmt.Errorf("point is not on correct subgroup")
	}
	return p, nil
}

// ToCompressed given a G2 point returns bytes in compressed form of the point.
// Serialization rules are in line with zcash library. See below for details.
// https://github.com/zcash/librustzcash/blob/master/pairing/src/bls12_381/README.md#serialization
// https://docs.rs/bls12_381/0.1.1/bls12_381/notes/serialization/index.html
func (g *G2) ToCompressed(p *PointG2) []byte {
	out := make([]byte, 96)
	g.Affine(p)
	if g.IsZero(p) {
		out[0] |= 1 << 6
	} else {
		copy(out[:], g.f.toBytes(&p[0]))
		if !p[1].signBE() {
			out[0] |= 1 << 5
		}
	}
	out[0] |= 1 << 7
	return out
}

func (g *G2) fromBytesUnchecked(in []byte) (*PointG2, error) {
	p0, err := g.f.fromBytes(in[:96])
	if err != nil {
		return nil, err
	}
	p1, err := g.f.fromBytes(in[96:])
	if err != nil {
		return nil, err
	}
	p2 := g.f.one()
	return &PointG2{*p0, *p1, *p2}, nil
}

// FromBytes constructs a new point given uncompressed byte input.
// FromBytes does not take zcash flags into account.
// Byte input expected to be larger than 96 bytes.
// First 192 bytes should be concatenation of x and y values
// Point (0, 0) is considered as infinity.
func (g *G2) FromBytes(in []byte) (*PointG2, error) {
	if len(in) < 192 {
		return nil, fmt.Errorf("input string should be equal or larger than 192")
	}
	p0, err := g.f.fromBytes(in[:96])
	if err != nil {
		return nil, err
	}
	p1, err := g.f.fromBytes(in[96:])
	if err != nil {
		return nil, err
	}
	// check if given input points to infinity
	if g.f.isZero(p0) && g.f.isZero(p1) {
		return g.Zero(), nil
	}
	p2 := g.f.one()
	p := &PointG2{*p0, *p1, *p2}
	if !g.IsOnCurve(p) {
		return nil, fmt.Errorf("point is not on curve")
	}
	return p, nil
}

// ToBytes serializes a point into bytes in uncompressed form,
// does not take zcash flags into account,
// returns (0, 0) if point is infinity.
func (g *G2) ToBytes(p *PointG2) []byte {
	out := make([]byte, 192)
	if g.IsZero(p) {
		return out
	}
	g.Affine(p)
	copy(out[:96], g.f.toBytes(&p[0]))
	copy(out[96:], g.f.toBytes(&p[1]))
	return out
}

// New creates a new G2 Point which is equal to zero in other words point at infinity.
func (g *G2) New() *PointG2 {
	return g.Zero()
}

// Zero returns a new G2 Point which is equal to point at infinity.
func (g *G2) Zero() *PointG2 {
	return &PointG2{
		*g.f.zero(),
		*g.f.one(),
		*g.f.zero(),
	}
}

// One returns a new G2 Point which is equal to generator point.
func (g *G2) One() *PointG2 {
	return g.Copy(&PointG2{}, &g2One)
}

// Copy copies source point to destination point.
func (g *G2) Copy(dst *PointG2, src *PointG2) *PointG2 {
	return dst.Set(src)
}

// IsZero returns true if given point is equal to zero.
func (g *G2) IsZero(p *PointG2) bool {
	return g.f.isZero(&p[2])
}

// Equal checks if given two G2 point is equal in their affine form.
func (g *G2) Equal(p1, p2 *PointG2) bool {
	if g.IsZero(p1) {
		return g.IsZero(p2)
	}
	if g.IsZero(p2) {
		return g.IsZero(p1)
	}
	t := g.t
	g.f.square(t[0], &p1[2])
	g.f.square(t[1], &p2[2])
	g.f.mul(t[2], t[0], &p2[0])
	g.f.mul(t[3], t[1], &p1[0])
	g.f.mul(t[0], t[0], &p1[2])
	g.f.mul(t[1], t[1], &p2[2])
	g.f.mul(t[1], t[1], &p1[1])
	g.f.mul(t[0], t[0], &p2[1])
	return g.f.equal(t[0], t[1]) && g.f.equal(t[2], t[3])
}

// InCorrectSubgroup checks whether given point is in correct subgroup.
func (g *G2) InCorrectSubgroup(p *PointG2) bool {
	tmp := &PointG2{}
	g.MulScalar(tmp, p, q)
	return g.IsZero(tmp)
}

// IsOnCurve checks a G2 point is on curve.
func (g *G2) IsOnCurve(p *PointG2) bool {
	if g.IsZero(p) {
		return true
	}
	t := g.t
	g.f.square(t[0], &p[1])
	g.f.square(t[1], &p[0])
	g.f.mul(t[1], t[1], &p[0])
	g.f.square(t[2], &p[2])
	g.f.square(t[3], t[2])
	g.f.mul(t[2], t[2], t[3])
	g.f.mul(t[2], b2, t[2])
	g.f.add(t[1], t[1], t[2])
	return g.f.equal(t[0], t[1])
}

// IsAffine checks a G2 point whether it is in affine form.
func (g *G2) IsAffine(p *PointG2) bool {
	return g.f.equal(&p[2], g.f.one())
}

// Affine calculates affine form of given G2 point.
func (g *G2) Affine(p *PointG2) *PointG2 {
	if g.IsZero(p) {
		return p
	}
	if !g.IsAffine(p) {
		t := g.t
		g.f.inverse(t[0], &p[2])
		g.f.square(t[1], t[0])
		g.f.mul(&p[0], &p[0], t[1])
		g.f.mul(t[0], t[0], t[1])
		g.f.mul(&p[1], &p[1], t[0])
		g.f.copy(&p[2], g.f.one())
	}
	return p
}

// Add adds two G2 points p1, p2 and assigns the result to point at first argument.
func (g *G2) Add(r, p1, p2 *PointG2) *PointG2 {
	// http://www.hyperelliptic.org/EFD/gp/auto-shortw-jacobian-0.html#addition-add-2007-bl
	if g.IsZero(p1) {
		g.Copy(r, p2)
		return r
	}
	if g.IsZero(p2) {
		g.Copy(r, p1)
		return r
	}
	t := g.t
	g.f.square(t[7], &p1[2])
	g.f.mul(t[1], &p2[0], t[7])
	g.f.mul(t[2], &p1[2], t[7])
	g.f.mul(t[0], &p2[1], t[2])
	g.f.square(t[8], &p2[2])
	g.f.mul(t[3], &p1[0], t[8])
	g.f.mul(t[4], &p2[2], t[8])
	g.f.mul(t[2], &p1[1], t[4])
	if g.f.equal(t[1], t[3]) {
		if g.f.equal(t[0], t[2]) {
			return g.Double(r, p1)
		} else {
			return g.Copy(r, infinity2)
		}
	}
	g.f.sub(t[1], t[1], t[3])
	g.f.double(t[4], t[1])
	g.f.square(t[4], t[4])
	g.f.mul(t[5], t[1], t[4])
	g.f.sub(t[0], t[0], t[2])
	g.f.double(t[0], t[0])
	g.f.square(t[6], t[0])
	g.f.sub(t[6], t[6], t[5])
	g.f.mul(t[3], t[3], t[4])
	g.f.double(t[4], t[3])
	g.f.sub(&r[0], t[6], t[4])
	g.f.sub(t[4], t[3], &r[0])
	g.f.mul(t[6], t[2], t[5])
	g.f.double(t[6], t[6])
	g.f.mul(t[0], t[0], t[4])
	g.f.sub(&r[1], t[0], t[6])
	g.f.add(t[0], &p1[2], &p2[2])
	g.f.square(t[0], t[0])
	g.f.sub(t[0], t[0], t[7])
	g.f.sub(t[0], t[0], t[8])
	g.f.mul(&r[2], t[0], t[1])
	return r
}

// Double doubles a G2 point p and assigns the result to the point at first argument.
func (g *G2) Double(r, p *PointG2) *PointG2 {
	// http://www.hyperelliptic.org/EFD/gp/auto-shortw-jacobian-0.html#doubling-dbl-2009-l
	if g.IsZero(p) {
		g.Copy(r, p)
		return r
	}
	t := g.t
	g.f.square(t[0], &p[0])
	g.f.square(t[1], &p[1])
	g.f.square(t[2], t[1])
	g.f.add(t[1], &p[0], t[1])
	g.f.square(t[1], t[1])
	g.f.sub(t[1], t[1], t[0])
	g.f.sub(t[1], t[1], t[2])
	g.f.double(t[1], t[1])
	g.f.double(t[3], t[0])
	g.f.add(t[0], t[3], t[0])
	g.f.square(t[4], t[0])
	g.f.double(t[3], t[1])
	g.f.sub(&r[0], t[4], t[3])
	g.f.sub(t[1], t[1], &r[0])
	g.f.double(t[2], t[2])
	g.f.double(t[2], t[2])
	g.f.double(t[2], t[2])
	g.f.mul(t[0], t[0], t[1])
	g.f.sub(t[1], t[0], t[2])
	g.f.mul(t[0], &p[1], &p[2])
	g.f.copy(&r[1], t[1])
	g.f.double(&r[2], t[0])
	return r
}

// Neg negates a G2 point p and assigns the result to the point at first argument.
func (g *G2) Neg(r, p *PointG2) *PointG2 {
	g.f.copy(&r[0], &p[0])
	g.f.neg(&r[1], &p[1])
	g.f.copy(&r[2], &p[2])
	return r
}

// Sub subtracts two G2 points p1, p2 and assigns the result to point at first argument.
func (g *G2) Sub(c, a, b *PointG2) *PointG2 {
	d := &PointG2{}
	g.Neg(d, b)
	g.Add(c, a, d)
	return c
}

// MulScalar multiplies a point by given scalar value in big.Int and assigns the result to point at first argument.
func (g *G2) MulScalar(c, p *PointG2, e *big.Int) *PointG2 {
	q, n := &PointG2{}, &PointG2{}
	g.Copy(n, p)
	l := e.BitLen()
	for i := 0; i < l; i++ {
		if e.Bit(i) == 1 {
			g.Add(q, q, n)
		}
		g.Double(n, n)
	}
	return g.Copy(c, q)
}

// ClearCofactor maps given a G2 point to correct subgroup
func (g *G2) ClearCofactor(p *PointG2) {
	g.MulScalar(p, p, cofactorEFFG2)
}

// MultiExp calculates multi exponentiation. Given pairs of G2 point and scalar values
// (P_0, e_0), (P_1, e_1), ... (P_n, e_n) calculates r = e_0 * P_0 + e_1 * P_1 + ... + e_n * P_n
// Length of points and scalars are expected to be equal, otherwise an error is returned.
// Result is assigned to point at first argument.
func (g *G2) MultiExp(r *PointG2, points []*PointG2, powers []*big.Int) (*PointG2, error) {
	if len(points) != len(powers) {
		return nil, fmt.Errorf("point and scalar vectors should be in same length")
	}
	var c uint32 = 3
	if len(powers) >= 32 {
		c = uint32(math.Ceil(math.Log10(float64(len(powers)))))
	}
	bucketSize, numBits := (1<<c)-1, uint32(g.Q().BitLen())
	windows := make([]*PointG2, numBits/c+1)
	bucket := make([]*PointG2, bucketSize)
	acc, sum := g.New(), g.New()
	for i := 0; i < bucketSize; i++ {
		bucket[i] = g.New()
	}
	mask := (uint64(1) << c) - 1
	j := 0
	var cur uint32
	for cur <= numBits {
		g.Copy(acc, g.Zero())
		bucket = make([]*PointG2, (1<<c)-1)
		for i := 0; i < len(bucket); i++ {
			bucket[i] = g.New()
		}
		for i := 0; i < len(powers); i++ {
			s0 := powers[i].Uint64()
			index := uint(s0 & mask)
			if index != 0 {
				g.Add(bucket[index-1], bucket[index-1], points[i])
			}
			powers[i] = new(big.Int).Rsh(powers[i], uint(c))
		}

		g.Copy(sum, g.Zero())
		for i := len(bucket) - 1; i >= 0; i-- {
			g.Add(sum, sum, bucket[i])
			g.Add(acc, acc, sum)
		}
		windows[j] = g.New()
		g.Copy(windows[j], acc)
		j++
		cur += c
	}
	g.Copy(acc, g.Zero())
	for i := len(windows) - 1; i >= 0; i-- {
		for j := uint32(0); j < c; j++ {
			g.Double(acc, acc)
		}
		g.Add(acc, acc, windows[i])
	}
	g.Copy(r, acc)
	return r, nil
}

<<<<<<< HEAD
func (g *G2) wnafMul(c, p *PointG2, e []uint64) *PointG2 {
	windowSize := uint(6)
	precompTable := make([]*PointG2, (1 << (windowSize - 1)))
	for i := 0; i < len(precompTable); i++ {
		precompTable[i] = g.New()
	}
	var indexForPositive uint64
	indexForPositive = (1 << (windowSize - 2))
	g.Copy(precompTable[indexForPositive], p)
	g.Neg(precompTable[indexForPositive-1], p)
	doubled, precomp := g.New(), g.New()
	g.Double(doubled, p)
	g.Copy(precomp, p)
	for i := uint64(1); i < indexForPositive; i++ {
		g.Add(precomp, precomp, doubled)
		g.Copy(precompTable[indexForPositive+i], precomp)
		g.Neg(precompTable[indexForPositive-1-i], precomp)
	}

	wnaf := wnaf(e, windowSize)
	q := g.Zero()
	l := len(wnaf)
	found := false
	var idx uint64
	for i := l - 1; i >= 0; i-- {
		if found {
			g.Double(q, q)
		}
		if wnaf[i] != 0 {
			found = true
			if wnaf[i] > 0 {
				idx = uint64(wnaf[i] >> 1)
				g.Add(q, q, precompTable[indexForPositive+idx])
			} else {
				idx = uint64(((0 - wnaf[i]) >> 1))
				g.Add(q, q, precompTable[indexForPositive-1-idx])
			}
		}
	}
	g.Copy(c, q)
	return c
}

// MapToPointTI given a byte slice returns a valid G2 point.
// This mapping function implements the 'try and increment' method.
func (g *G2) MapToPointTI(in []byte) (*PointG2, error) {
=======
// MapToCurve given a byte slice returns a valid G2 point.
// This mapping function implements the Simplified Shallue-van de Woestijne-Ulas method.
// https://tools.ietf.org/html/draft-irtf-cfrg-hash-to-curve-05#section-6.6.2
// Input byte slice should be a valid field element, otherwise an error is returned.
func (g *G2) MapToCurve(in []byte) (*PointG2, error) {
>>>>>>> f68242f4
	fp2 := g.f
	u, err := fp2.fromBytes(in)
	if err != nil {
		return nil, err
	}
	x, y := swuMapG2(fp2, u)
	isogenyMapG2(fp2, x, y)
	one := fp2.one()
	q := &PointG2{*x, *y, *one}
	g.ClearCofactor(q)
	return g.Affine(q), nil
}

<<<<<<< HEAD
// MapToPointSWU given a byte slice returns a valid G2 point.
// This mapping function implements the Simplified Shallue-van de Woestijne-Ulas method.
// https://tools.ietf.org/html/draft-irtf-cfrg-hash-to-curve-05#section-6.6.2
// Input byte slice should be a valid field element, otherwise an error is returned.
// Clearing cofactor h is done with wnaf multiplication with windows size 6.
func (g *G2) MapToPointSWU(in []byte) (*PointG2, error) {
	fp2 := g.f
	u, err := fp2.fromBytes(in)
=======
// EncodeToCurve given a message and domain seperator tag returns the hash result
// which is a valid curve point.
// Implementation follows BLS12381G1_XMD:SHA-256_SSWU_NU_ suite at
// https://tools.ietf.org/html/draft-irtf-cfrg-hash-to-curve-06
func (g *G2) EncodeToCurve(msg, domain []byte) (*PointG2, error) {
	hashRes, err := hashToFpXMDSHA256(msg, domain, 2)
>>>>>>> f68242f4
	if err != nil {
		return nil, err
	}
	fp2 := g.f
	u := &fe2{*hashRes[0], *hashRes[1]}
	x, y := swuMapG2(fp2, u)
	isogenyMapG2(fp2, x, y)
	one := fp2.one()
	q := &PointG2{*x, *y, *one}
<<<<<<< HEAD
	if !g.IsOnCurve(q) {
		return nil, fmt.Errorf("Found point is not on curve")
	}
	cofactor := []uint64{
		0xe8020005aaa95551,
		0x59894c0adebbf6b4,
		0xe954cbc06689f6a3,
		0x2ec0ec69d7477c1a,
		0x6d82bf015d1212b0,
		0x329c2f178731db95,
		0x9986ff031508ffe1,
		0x88e2a8e9145ad768,
		0x584c6a0ea91b3528,
		0x0bc69f08f2ee75b3,
	}
	g.wnafMul(q, q, cofactor)
=======
	g.ClearCofactor(q)
>>>>>>> f68242f4
	return g.Affine(q), nil
}

// HashToCurve given a message and domain seperator tag returns the hash result
// which is a valid curve point.
// Implementation follows BLS12381G1_XMD:SHA-256_SSWU_RO_ suite at
// https://tools.ietf.org/html/draft-irtf-cfrg-hash-to-curve-06
func (g *G2) HashToCurve(msg, domain []byte) (*PointG2, error) {
	hashRes, err := hashToFpXMDSHA256(msg, domain, 4)
	if err != nil {
		return nil, err
	}
	fp2 := g.f
	u0, u1 := &fe2{*hashRes[0], *hashRes[1]}, &fe2{*hashRes[2], *hashRes[3]}
	x0, y0 := swuMapG2(fp2, u0)
	x1, y1 := swuMapG2(fp2, u1)
	one := fp2.one()
	p0, p1 := &PointG2{*x0, *y0, *one}, &PointG2{*x1, *y1, *one}
	g.Add(p0, p0, p1)
	g.Affine(p0)
	isogenyMapG2(fp2, &p0[0], &p0[1])
	g.ClearCofactor(p0)
	return g.Affine(p0), nil
}<|MERGE_RESOLUTION|>--- conflicted
+++ resolved
@@ -513,7 +513,6 @@
 	return r, nil
 }
 
-<<<<<<< HEAD
 func (g *G2) wnafMul(c, p *PointG2, e []uint64) *PointG2 {
 	windowSize := uint(6)
 	precompTable := make([]*PointG2, (1 << (windowSize - 1)))
@@ -557,16 +556,11 @@
 	return c
 }
 
-// MapToPointTI given a byte slice returns a valid G2 point.
-// This mapping function implements the 'try and increment' method.
-func (g *G2) MapToPointTI(in []byte) (*PointG2, error) {
-=======
 // MapToCurve given a byte slice returns a valid G2 point.
 // This mapping function implements the Simplified Shallue-van de Woestijne-Ulas method.
 // https://tools.ietf.org/html/draft-irtf-cfrg-hash-to-curve-05#section-6.6.2
 // Input byte slice should be a valid field element, otherwise an error is returned.
 func (g *G2) MapToCurve(in []byte) (*PointG2, error) {
->>>>>>> f68242f4
 	fp2 := g.f
 	u, err := fp2.fromBytes(in)
 	if err != nil {
@@ -580,23 +574,12 @@
 	return g.Affine(q), nil
 }
 
-<<<<<<< HEAD
-// MapToPointSWU given a byte slice returns a valid G2 point.
-// This mapping function implements the Simplified Shallue-van de Woestijne-Ulas method.
-// https://tools.ietf.org/html/draft-irtf-cfrg-hash-to-curve-05#section-6.6.2
-// Input byte slice should be a valid field element, otherwise an error is returned.
-// Clearing cofactor h is done with wnaf multiplication with windows size 6.
-func (g *G2) MapToPointSWU(in []byte) (*PointG2, error) {
-	fp2 := g.f
-	u, err := fp2.fromBytes(in)
-=======
 // EncodeToCurve given a message and domain seperator tag returns the hash result
 // which is a valid curve point.
 // Implementation follows BLS12381G1_XMD:SHA-256_SSWU_NU_ suite at
 // https://tools.ietf.org/html/draft-irtf-cfrg-hash-to-curve-06
 func (g *G2) EncodeToCurve(msg, domain []byte) (*PointG2, error) {
 	hashRes, err := hashToFpXMDSHA256(msg, domain, 2)
->>>>>>> f68242f4
 	if err != nil {
 		return nil, err
 	}
@@ -606,26 +589,7 @@
 	isogenyMapG2(fp2, x, y)
 	one := fp2.one()
 	q := &PointG2{*x, *y, *one}
-<<<<<<< HEAD
-	if !g.IsOnCurve(q) {
-		return nil, fmt.Errorf("Found point is not on curve")
-	}
-	cofactor := []uint64{
-		0xe8020005aaa95551,
-		0x59894c0adebbf6b4,
-		0xe954cbc06689f6a3,
-		0x2ec0ec69d7477c1a,
-		0x6d82bf015d1212b0,
-		0x329c2f178731db95,
-		0x9986ff031508ffe1,
-		0x88e2a8e9145ad768,
-		0x584c6a0ea91b3528,
-		0x0bc69f08f2ee75b3,
-	}
-	g.wnafMul(q, q, cofactor)
-=======
 	g.ClearCofactor(q)
->>>>>>> f68242f4
 	return g.Affine(q), nil
 }
 
